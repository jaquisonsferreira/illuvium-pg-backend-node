--- conflicted
+++ resolved
@@ -190,11 +190,7 @@
           positionData.balance,
           positionData.shares,
           positionData.usdValue,
-<<<<<<< HEAD
-          4, // Default lock weeks
-=======
           positionData.lockWeeks || 4,
->>>>>>> 6a6199ad
           new Date(),
           positionData.blockNumber || 0,
           new Date(),
