--- conflicted
+++ resolved
@@ -6,34 +6,25 @@
 import { ConfigModule as NestConfigModule } from '@nestjs/config';
 import { DatabaseModule } from './shared/infrastructure/database/database.module';
 import {
-    ConfigModule,
-    RateLimitModule,
-    SentryModule,
-<<<<<<< HEAD
+  ConfigModule,
+  RateLimitModule,
+  SentryModule,
 } from './shared/infrastructure/config';
 import { CacheModule } from './shared/infrastructure/cache/cache.module';
 
 @Module({
-    imports: [
-        NestConfigModule.forRoot({
-            isGlobal: true,
-        }),
-        ConfigModule,
-        DatabaseModule,
-        RateLimitModule,
-        SentryModule,
-        CacheModule,
-        AssetsModule,
-    ],
-    controllers: [AppController],
-    providers: [AppService],
-=======
+  imports: [
+    NestConfigModule.forRoot({
+      isGlobal: true,
+    }),
+    ConfigModule,
+    DatabaseModule,
+    RateLimitModule,
+    SentryModule,
+    CacheModule,
     AssetsModule,
-
-    WebhooksModule,
   ],
   controllers: [AppController],
-  providers: [AppService],
->>>>>>> 4eba0f3f
+  providers: [AppService, AssetsModule, WebhooksModule],
 })
 export class AppModule {}