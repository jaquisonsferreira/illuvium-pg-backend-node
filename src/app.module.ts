import { Module } from '@nestjs/common';
import { AppController } from './app.controller';
import { AppService } from './app.service';
import { AssetsModule } from './modules/assets/assets.module';
<<<<<<< HEAD
import { WebhooksModule } from './modules/webhooks/webhooks.module';
=======
import { AuthModule } from './modules/auth/auth.module';
>>>>>>> 3eb993a3
import { ConfigModule as NestConfigModule } from '@nestjs/config';
import { DatabaseModule } from './shared/infrastructure/database/database.module';
import { CacheModule } from './shared/infrastructure/cache/cache.module';
import { ConfigModule, RateLimitModule } from './shared/infrastructure/config';

import { ObservabilityModule } from './modules/observability/observability.module';

@Module({
  imports: [
    NestConfigModule.forRoot({
      isGlobal: true,
      envFilePath: '.env',
    }),
    ConfigModule,
    DatabaseModule,
    RateLimitModule,
    CacheModule,
    AssetsModule,
<<<<<<< HEAD

    ObservabilityModule,
=======
    AuthModule,
>>>>>>> 3eb993a3
  ],
  controllers: [AppController],
  providers: [AppService, AssetsModule, WebhooksModule],
})
export class AppModule {}<|MERGE_RESOLUTION|>--- conflicted
+++ resolved
@@ -2,11 +2,8 @@
 import { AppController } from './app.controller';
 import { AppService } from './app.service';
 import { AssetsModule } from './modules/assets/assets.module';
-<<<<<<< HEAD
 import { WebhooksModule } from './modules/webhooks/webhooks.module';
-=======
 import { AuthModule } from './modules/auth/auth.module';
->>>>>>> 3eb993a3
 import { ConfigModule as NestConfigModule } from '@nestjs/config';
 import { DatabaseModule } from './shared/infrastructure/database/database.module';
 import { CacheModule } from './shared/infrastructure/cache/cache.module';
@@ -25,12 +22,8 @@
     RateLimitModule,
     CacheModule,
     AssetsModule,
-<<<<<<< HEAD
-
     ObservabilityModule,
-=======
     AuthModule,
->>>>>>> 3eb993a3
   ],
   controllers: [AppController],
   providers: [AppService, AssetsModule, WebhooksModule],
