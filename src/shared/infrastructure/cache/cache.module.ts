import { Module, Global } from '@nestjs/common';
import { ConfigModule } from '@nestjs/config';

<<<<<<< HEAD
import { ValkeyCacheRepository } from './repositories/valkey-cache.repository';
import { IoRedisCacheRepository } from './repositories/ioredis-cache.repository';
=======
import { RedisCacheRepository } from './repositories/redis-cache.repository';
>>>>>>> 1f6db781
import { CacheConfigService } from './config/cache.config';

import { SetCacheUseCase } from '../../application/cache/use-cases/set-cache.use-case';
import { GetCacheUseCase } from '../../application/cache/use-cases/get-cache.use-case';
import { DeleteCacheUseCase } from '../../application/cache/use-cases/delete-cache.use-case';
import { CacheService } from '../../application/cache/cache.service';
import { CACHE_REPOSITORY_TOKEN } from './contants';

@Global()
@Module({
  imports: [ConfigModule],
  providers: [
    CacheConfigService,
    {
      provide: CACHE_REPOSITORY_TOKEN,
<<<<<<< HEAD
      useClass:
        // We use IoRedis in development because Valkey has conflicts on ARM64 processors
        process.env.NODE_ENV === 'development'
          ? IoRedisCacheRepository
          : ValkeyCacheRepository,
=======
      useClass: RedisCacheRepository,
>>>>>>> 1f6db781
    },
    SetCacheUseCase,
    GetCacheUseCase,
    DeleteCacheUseCase,
    CacheService,
  ],
  exports: [CacheService, CACHE_REPOSITORY_TOKEN, CacheConfigService],
})
export class CacheModule {}<|MERGE_RESOLUTION|>--- conflicted
+++ resolved
@@ -1,12 +1,9 @@
 import { Module, Global } from '@nestjs/common';
 import { ConfigModule } from '@nestjs/config';
 
-<<<<<<< HEAD
 import { ValkeyCacheRepository } from './repositories/valkey-cache.repository';
 import { IoRedisCacheRepository } from './repositories/ioredis-cache.repository';
-=======
 import { RedisCacheRepository } from './repositories/redis-cache.repository';
->>>>>>> 1f6db781
 import { CacheConfigService } from './config/cache.config';
 
 import { SetCacheUseCase } from '../../application/cache/use-cases/set-cache.use-case';
@@ -22,15 +19,11 @@
     CacheConfigService,
     {
       provide: CACHE_REPOSITORY_TOKEN,
-<<<<<<< HEAD
       useClass:
         // We use IoRedis in development because Valkey has conflicts on ARM64 processors
         process.env.NODE_ENV === 'development'
           ? IoRedisCacheRepository
           : ValkeyCacheRepository,
-=======
-      useClass: RedisCacheRepository,
->>>>>>> 1f6db781
     },
     SetCacheUseCase,
     GetCacheUseCase,
