import { Generated, Selectable, Insertable, Updateable } from 'kysely';

/**
 * Interfaces that define the database structure for Kysely
 */

/**
 * Interface for the 'assets' table
 */
export interface AssetTable {
  id: Generated<string>; // UUID generated by the database
  name: string;
  description: string;
  image_url: string; // Uses snake_case in the database
  price: number;
  tags: string[]; // Array of tags
  created_at: Generated<Date>;
  updated_at: Generated<Date>;
}

/**
 * Interface for the 'users' table
 */
export interface UserTable {
  id: Generated<string>; // UUID generated by the database
  privy_id: string; // Unique Privy user identifier
  nickname: string | null; // User's nickname
  avatar_url: string | null; // User's avatar URL
  experiments: string | null; // User's experiments as JSON string
  social_bluesky: string | null; // User's Bluesky social link
  social_discord: string | null; // User's Discord social link
  social_instagram: string | null; // User's Instagram social link
  social_farcaster: string | null; // User's Farcaster social link
  social_twitch: string | null; // User's Twitch social link
  social_youtube: string | null; // User's YouTube social link
  social_x: string | null; // User's X (Twitter) social link
  is_active: Generated<boolean>; // Whether the user is active
  created_at: Generated<Date>;
  updated_at: Generated<Date>;
}

/**
 * Interface for the 'linked_accounts' table
 */
export interface LinkedAccountTable {
  owner: string; // UUID reference to users.id
  type: string; // Type of linked account (wallet, email, discord, etc.)
  identifier: string; // Unique identifier for the account
  email_address: string | null; // Email address for email accounts
  label: string | null; // Optional label for the account
  created_at: Generated<Date>;
  updated_at: Generated<Date>;
}

/**
 * Interface for the 'blockchain_contracts' table
 */
export interface BlockchainContractTable {
  id: Generated<string>; // UUID generated by the database
  address: string; // Contract address (unique)
  contract_type: 'ERC20' | 'ERC721' | 'ERC1155'; // Type of contract
  name: string; // Contract name
  symbol: string; // Contract symbol
  decimals: number | null; // Decimals for ERC20 contracts
  network: Generated<string>; // Network (ethereum, immutable-zkevm, etc)
  is_active: Generated<boolean>; // Whether the contract is active
  created_at: Generated<Date>;
  updated_at: Generated<Date>;
}

/**
 * Interface for the 'blockchain_assets' table
 */
export interface BlockchainAssetTable {
  id: Generated<string>; // UUID generated by the database
  contract_id: string; // UUID reference to blockchain_contracts.id
  token_id: string | null; // Token ID (null for ERC20)
  owner_address: string; // Current owner address
  balance: string; // Balance as string for precision (ERC20/ERC1155)
  metadata: object | null; // Token metadata as JSON
  last_updated_block: Generated<string>; // Last block where this was updated
  created_at: Generated<Date>;
  updated_at: Generated<Date>;
}

/**
 * Interface for the 'asset_transactions' table
 */
export interface AssetTransactionTable {
  id: Generated<string>; // UUID generated by the database
  asset_id: string; // UUID reference to blockchain_assets.id
  transaction_hash: string; // Blockchain transaction hash
  block_number: string; // Block number as string
  event_type: 'TRANSFER' | 'MINT' | 'BURN' | 'APPROVAL' | 'APPROVAL_FOR_ALL'; // Event type
  from_address: string; // From address
  to_address: string; // To address
  value: string | null; // Value transferred (if applicable)
  timestamp: Date; // Block timestamp
  created_at: Generated<Date>;
}

/**
 * Interface for the 'asset_marketplace' table
 */
export interface AssetMarketplaceTable {
  id: Generated<string>; // UUID generated by the database
  asset_id: string; // UUID reference to blockchain_assets.id
  listing_type: 'SALE' | 'BID'; // Type of listing
  price: string; // Price as string for precision
  currency_contract: string | null; // UUID reference to blockchain_contracts.id (for currency)
  seller_address: string; // Seller address
  buyer_address: string | null; // Buyer address (for bids)
  status: 'ACTIVE' | 'COMPLETED' | 'CANCELLED' | 'EXPIRED'; // Listing status
  expires_at: Date | null; // Expiration timestamp
  created_at: Generated<Date>;
  updated_at: Generated<Date>;
}

/**
 * Interface for the 'user_audit_logs' table
 */
export interface UserAuditLogTable {
  id: Generated<string>; // UUID generated by the database
  user_address: string; // User Ethereum address
  event_type: 'token.minted' | 'token.transferred' | 'token.burned'; // Type of event
  contract_address: string; // Contract address
  token_id: string; // Token ID
  network_name: string; // Blockchain network name
  block_number: number; // Block number
  transaction_hash: string; // Transaction hash
  amount: string | null; // Amount (for ERC1155)
  from_address: string | null; // From address
  to_address: string | null; // To address
  metadata: object; // Event metadata as JSON
  timestamp: Date; // Event timestamp
  created_at: Generated<Date>;
}

/**
 * Interface for the 'developer_audit_logs' table
 */
export interface DeveloperAuditLogTable {
  id: Generated<string>; // UUID generated by the database
  event_type:
    | 'contract.paused'
    | 'contract.unpaused'
    | 'contract.ownership_transferred'; // Type of event
  contract_address: string; // Contract address
  actor_address: string; // Address that performed the action
  network_name: string; // Blockchain network name
  block_number: number; // Block number
  transaction_hash: string; // Transaction hash
  previous_value: string | null; // Previous value (for state changes)
  new_value: string | null; // New value (for state changes)
  metadata: object; // Event metadata as JSON
  timestamp: Date; // Event timestamp
  created_at: Generated<Date>;
}

/**
<<<<<<< HEAD
 * Interface for the 'developer_api_keys' table
 */
export interface DeveloperApiKeyTable {
  id: Generated<string>; // UUID generated by the database
  user_id: string; // Reference to users.id
  name: string; // Human-readable name for the API key
  key_hash: string; // Hashed version of the API key
  permissions: string; // JSON string of permissions array
  is_active: Generated<boolean>; // Whether the API key is active
  expires_at: Date | null; // When the API key expires
  last_used_at: Date | null; // When the API key was last used
  created_at: Generated<Date>;
  updated_at: Generated<Date>;
}

/**
 * Interface for the 'developer_nft_operations' table
 */
export interface DeveloperNftOperationTable {
  id: Generated<string>; // UUID generated by the database
  api_key_id: string; // Reference to developer_api_keys.id
  operation_type: 'MINT' | 'BURN' | 'TRANSFER' | 'UPDATE_METADATA' | 'SALE';
  status: 'PENDING' | 'PROCESSING' | 'COMPLETED' | 'FAILED';
  to_address: string; // Target wallet address
  token_id: string | null; // Token ID for operations on existing tokens
  amount: string | null; // Amount for fungible tokens or quantity
  metadata: object | null; // Operation metadata as JSON
  transaction_hash: string | null; // Blockchain transaction hash
  error_message: string | null; // Error message if operation failed
  processed_at: Date | null; // When the operation was processed
  created_at: Generated<Date>;
  updated_at: Generated<Date>;
}

/**
 * Interface for the 'chat_rooms' table
 */
export interface ChatRoomTable {
  id: Generated<string>; // UUID generated by the database
  name: string;
  type: 'direct' | 'group' | 'guild';
  description: string | null;
  owner_id: string; // Reference to users.id
  is_private: Generated<boolean>;
  max_participants: number | null;
  created_at: Generated<Date>;
  updated_at: Generated<Date>;
}

/**
 * Interface for the 'chat_messages' table
 */
export interface ChatMessageTable {
  id: Generated<string>; // UUID generated by the database
  room_id: string; // Reference to chat_rooms.id
  sender_id: string; // Reference to users.id
  content: string;
  type: 'text' | 'image' | 'file' | 'system';
  metadata: object | null; // Additional message data
  reply_to_id: string | null; // Reference to another message
  edited_at: Date | null;
  created_at: Generated<Date>;
  updated_at: Generated<Date>;
}

/**
 * Interface for the 'chat_notifications' table
 */
export interface ChatNotificationTable {
  id: Generated<string>; // UUID generated by the database
  user_id: string; // Reference to users.id
  title: string;
  message: string;
  type: 'system' | 'chat' | 'mention';
  data: object | null; // Additional notification data
  is_read: Generated<boolean>;
  created_at: Generated<Date>;
  updated_at: Generated<Date>;
}

/**
=======
>>>>>>> c9e5a1be
 * Main database interface, containing all tables
 */
export interface Database {
  assets: AssetTable;
  users: UserTable;
  linked_accounts: LinkedAccountTable;
  blockchain_contracts: BlockchainContractTable;
  blockchain_assets: BlockchainAssetTable;
  asset_transactions: AssetTransactionTable;
  asset_marketplace: AssetMarketplaceTable;
  user_audit_logs: UserAuditLogTable;
  developer_audit_logs: DeveloperAuditLogTable;
<<<<<<< HEAD
  developer_api_keys: DeveloperApiKeyTable;
  developer_nft_operations: DeveloperNftOperationTable;
  chat_rooms: ChatRoomTable;
  chat_messages: ChatMessageTable;
  chat_notifications: ChatNotificationTable;
=======
>>>>>>> c9e5a1be
}

/**
 * Helper types to facilitate selection, insertion, and update operations
 */
export type Asset = Selectable<AssetTable>;
export type NewAsset = Insertable<AssetTable>;
export type AssetUpdate = Updateable<AssetTable>;

export type User = Selectable<UserTable>;
export type NewUser = Insertable<UserTable>;
export type UserUpdate = Updateable<UserTable>;

export type LinkedAccount = Selectable<LinkedAccountTable>;
export type NewLinkedAccount = Insertable<LinkedAccountTable>;
export type LinkedAccountUpdate = Updateable<LinkedAccountTable>;

export type BlockchainContract = Selectable<BlockchainContractTable>;
export type NewBlockchainContract = Insertable<BlockchainContractTable>;
export type BlockchainContractUpdate = Updateable<BlockchainContractTable>;

export type BlockchainAsset = Selectable<BlockchainAssetTable>;
export type NewBlockchainAsset = Insertable<BlockchainAssetTable>;
export type BlockchainAssetUpdate = Updateable<BlockchainAssetTable>;

export type AssetTransaction = Selectable<AssetTransactionTable>;
export type NewAssetTransaction = Insertable<AssetTransactionTable>;
export type AssetTransactionUpdate = Updateable<AssetTransactionTable>;

export type AssetMarketplace = Selectable<AssetMarketplaceTable>;
export type NewAssetMarketplace = Insertable<AssetMarketplaceTable>;
export type AssetMarketplaceUpdate = Updateable<AssetMarketplaceTable>;

export type UserAuditLog = Selectable<UserAuditLogTable>;
export type NewUserAuditLog = Insertable<UserAuditLogTable>;
export type UserAuditLogUpdate = Updateable<UserAuditLogTable>;

export type DeveloperAuditLog = Selectable<DeveloperAuditLogTable>;
export type NewDeveloperAuditLog = Insertable<DeveloperAuditLogTable>;
<<<<<<< HEAD
export type DeveloperAuditLogUpdate = Updateable<DeveloperAuditLogTable>;

export type DeveloperApiKey = Selectable<DeveloperApiKeyTable>;
export type NewDeveloperApiKey = Insertable<DeveloperApiKeyTable>;
export type DeveloperApiKeyUpdate = Updateable<DeveloperApiKeyTable>;

export type DeveloperNftOperation = Selectable<DeveloperNftOperationTable>;
export type NewDeveloperNftOperation = Insertable<DeveloperNftOperationTable>;
export type DeveloperNftOperationUpdate = Updateable<DeveloperNftOperationTable>;

export type ChatRoom = Selectable<ChatRoomTable>;
export type NewChatRoom = Insertable<ChatRoomTable>;
export type ChatRoomUpdate = Updateable<ChatRoomTable>;

export type ChatMessage = Selectable<ChatMessageTable>;
export type NewChatMessage = Insertable<ChatMessageTable>;
export type ChatMessageUpdate = Updateable<ChatMessageTable>;

export type ChatNotification = Selectable<ChatNotificationTable>;
export type NewChatNotification = Insertable<ChatNotificationTable>;
export type ChatNotificationUpdate = Updateable<ChatNotificationTable>;

export {};
=======
export type DeveloperAuditLogUpdate = Updateable<DeveloperAuditLogTable>;
>>>>>>> c9e5a1be
<|MERGE_RESOLUTION|>--- conflicted
+++ resolved
@@ -158,7 +158,6 @@
 }
 
 /**
-<<<<<<< HEAD
  * Interface for the 'developer_api_keys' table
  */
 export interface DeveloperApiKeyTable {
@@ -240,8 +239,6 @@
 }
 
 /**
-=======
->>>>>>> c9e5a1be
  * Main database interface, containing all tables
  */
 export interface Database {
@@ -254,14 +251,11 @@
   asset_marketplace: AssetMarketplaceTable;
   user_audit_logs: UserAuditLogTable;
   developer_audit_logs: DeveloperAuditLogTable;
-<<<<<<< HEAD
   developer_api_keys: DeveloperApiKeyTable;
   developer_nft_operations: DeveloperNftOperationTable;
   chat_rooms: ChatRoomTable;
   chat_messages: ChatMessageTable;
   chat_notifications: ChatNotificationTable;
-=======
->>>>>>> c9e5a1be
 }
 
 /**
@@ -301,7 +295,6 @@
 
 export type DeveloperAuditLog = Selectable<DeveloperAuditLogTable>;
 export type NewDeveloperAuditLog = Insertable<DeveloperAuditLogTable>;
-<<<<<<< HEAD
 export type DeveloperAuditLogUpdate = Updateable<DeveloperAuditLogTable>;
 
 export type DeveloperApiKey = Selectable<DeveloperApiKeyTable>;
@@ -324,7 +317,4 @@
 export type NewChatNotification = Insertable<ChatNotificationTable>;
 export type ChatNotificationUpdate = Updateable<ChatNotificationTable>;
 
-export {};
-=======
-export type DeveloperAuditLogUpdate = Updateable<DeveloperAuditLogTable>;
->>>>>>> c9e5a1be
+export {};