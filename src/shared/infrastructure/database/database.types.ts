import { Generated, Selectable, Insertable, Updateable } from 'kysely';

/**
 * Interfaces that define the database structure for Kysely
 */

/**
 * Interface for the 'assets' table
 */
export interface AssetTable {
  id: Generated<string>; // UUID generated by the database
  name: string;
  description: string;
  image_url: string; // Uses snake_case in the database
  price: number;
  tags: string[]; // Array of tags
  created_at: Generated<Date>;
  updated_at: Generated<Date>;
}

/**
 * Interface for the 'users' table
 */
export interface UserTable {
  id: Generated<string>; // UUID generated by the database
  thirdweb_id: string | null; // Unique Thirdweb user identifier
  wallet_address: string | null; // User's wallet address
  nickname: string | null; // User's nickname
  avatar_url: string | null; // User's avatar URL
  experiments: string | null; // User's experiments as JSON string
  social_bluesky: string | null; // User's Bluesky social link
  social_discord: string | null; // User's Discord social link
  social_instagram: string | null; // User's Instagram social link
  social_farcaster: string | null; // User's Farcaster social link
  social_twitch: string | null; // User's Twitch social link
  social_youtube: string | null; // User's YouTube social link
  social_x: string | null; // User's X (Twitter) social link
  is_active: Generated<boolean>; // Whether the user is active
  created_at: Generated<Date>;
  updated_at: Generated<Date>;
}

/**
 * Interface for the 'linked_accounts' table
 */
export interface LinkedAccountTable {
  owner: string; // UUID reference to users.id
  type: string; // Type of linked account (wallet, email, discord, etc.)
  identifier: string; // Unique identifier for the account
  email_address: string | null; // Email address for email accounts
  label: string | null; // Optional label for the account
  created_at: Generated<Date>;
  updated_at: Generated<Date>;
}

/**
 * Interface for the 'blockchain_contracts' table
 */
export interface BlockchainContractTable {
  id: Generated<string>; // UUID generated by the database
  address: string; // Contract address (unique)
  contract_type: 'ERC20' | 'ERC721' | 'ERC1155'; // Type of contract
  name: string; // Contract name
  symbol: string; // Contract symbol
  decimals: number | null; // Decimals for ERC20 contracts
  network: Generated<string>; // Network (ethereum, immutable-zkevm, etc)
  is_active: Generated<boolean>; // Whether the contract is active
  created_at: Generated<Date>;
  updated_at: Generated<Date>;
}

/**
 * Interface for the 'blockchain_assets' table
 */
export interface BlockchainAssetTable {
  id: Generated<string>; // UUID generated by the database
  contract_id: string; // UUID reference to blockchain_contracts.id
  token_id: string | null; // Token ID (null for ERC20)
  owner_address: string; // Current owner address
  balance: string; // Balance as string for precision (ERC20/ERC1155)
  metadata: object | null; // Token metadata as JSON
  last_updated_block: Generated<string>; // Last block where this was updated
  created_at: Generated<Date>;
  updated_at: Generated<Date>;
}

/**
 * Interface for the 'asset_transactions' table
 */
export interface AssetTransactionTable {
  id: Generated<string>; // UUID generated by the database
  asset_id: string; // UUID reference to blockchain_assets.id
  transaction_hash: string; // Blockchain transaction hash
  block_number: string; // Block number as string
  event_type: 'TRANSFER' | 'MINT' | 'BURN' | 'APPROVAL' | 'APPROVAL_FOR_ALL'; // Event type
  from_address: string; // From address
  to_address: string; // To address
  value: string | null; // Value transferred (if applicable)
  timestamp: Date; // Block timestamp
  created_at: Generated<Date>;
}

/**
 * Interface for the 'asset_marketplace' table
 */
export interface AssetMarketplaceTable {
  id: Generated<string>; // UUID generated by the database
  asset_id: string; // UUID reference to blockchain_assets.id
  listing_type: 'SALE' | 'BID'; // Type of listing
  price: string; // Price as string for precision
  currency_contract: string | null; // UUID reference to blockchain_contracts.id (for currency)
  seller_address: string; // Seller address
  buyer_address: string | null; // Buyer address (for bids)
  status: 'ACTIVE' | 'COMPLETED' | 'CANCELLED' | 'EXPIRED'; // Listing status
  expires_at: Date | null; // Expiration timestamp
  created_at: Generated<Date>;
  updated_at: Generated<Date>;
}

/**
 * Interface for the 'user_audit_logs' table
 */
export interface UserAuditLogTable {
  id: Generated<string>; // UUID generated by the database
  user_address: string; // User Ethereum address
  event_type: 'token.minted' | 'token.transferred' | 'token.burned'; // Type of event
  contract_address: string; // Contract address
  token_id: string; // Token ID
  network_name: string; // Blockchain network name
  block_number: number; // Block number
  transaction_hash: string; // Transaction hash
  amount: string | null; // Amount (for ERC1155)
  from_address: string | null; // From address
  to_address: string | null; // To address
  metadata: object; // Event metadata as JSON
  timestamp: Date; // Event timestamp
  created_at: Generated<Date>;
}

/**
 * Interface for the 'developer_audit_logs' table
 */
export interface DeveloperAuditLogTable {
  id: Generated<string>; // UUID generated by the database
  event_type:
    | 'contract.paused'
    | 'contract.unpaused'
    | 'contract.ownership_transferred'; // Type of event
  contract_address: string; // Contract address
  actor_address: string; // Address that performed the action
  network_name: string; // Blockchain network name
  block_number: number; // Block number
  transaction_hash: string; // Transaction hash
  previous_value: string | null; // Previous value (for state changes)
  new_value: string | null; // New value (for state changes)
  metadata: object; // Event metadata as JSON
  timestamp: Date; // Event timestamp
  created_at: Generated<Date>;
}

/**
 * Interface for the 'developer_api_keys' table
 */
export interface DeveloperApiKeyTable {
  id: Generated<string>; // UUID generated by the database
  user_id: string; // Reference to users.id
  name: string; // Human-readable name for the API key
  key_hash: string; // Hashed version of the API key
  permissions: string; // JSON string of permissions array
  is_active: Generated<boolean>; // Whether the API key is active
  expires_at: Date | null; // When the API key expires
  last_used_at: Date | null; // When the API key was last used
  created_at: Generated<Date>;
  updated_at: Generated<Date>;
}

/**
 * Interface for the 'developer_nft_operations' table
 */
export interface DeveloperNftOperationTable {
  id: Generated<string>; // UUID generated by the database
  api_key_id: string; // Reference to developer_api_keys.id
  operation_type: 'MINT' | 'BURN' | 'TRANSFER' | 'UPDATE_METADATA' | 'SALE';
  status: 'PENDING' | 'PROCESSING' | 'COMPLETED' | 'FAILED';
  to_address: string; // Target wallet address
  token_id: string | null; // Token ID for operations on existing tokens
  amount: string | null; // Amount for fungible tokens or quantity
  metadata: object | null; // Operation metadata as JSON
  transaction_hash: string | null; // Blockchain transaction hash
  error_message: string | null; // Error message if operation failed
  processed_at: Date | null; // When the operation was processed
  created_at: Generated<Date>;
  updated_at: Generated<Date>;
}

/**
 * Interface for the 'chat_rooms' table
 */
export interface ChatRoomTable {
  id: Generated<string>; // UUID generated by the database
  name: string;
  type: 'direct' | 'group' | 'guild';
  description: string | null;
  owner_id: string; // Reference to users.id
  is_private: Generated<boolean>;
  max_participants: number | null;
  created_at: Generated<Date>;
  updated_at: Generated<Date>;
}

/**
 * Interface for the 'chat_messages' table
 */
export interface ChatMessageTable {
  id: Generated<string>; // UUID generated by the database
  room_id: string; // Reference to chat_rooms.id
  sender_id: string; // Reference to users.id
  content: string;
  type: 'text' | 'image' | 'file' | 'system';
  metadata: object | null; // Additional message data
  reply_to_id: string | null; // Reference to another message
  edited_at: Date | null;
  created_at: Generated<Date>;
  updated_at: Generated<Date>;
}

/**
 * Interface for the 'chat_notifications' table
 */
export interface ChatNotificationTable {
  id: Generated<string>; // UUID generated by the database
  user_id: string; // Reference to users.id
  title: string;
  message: string;
  type: 'system' | 'chat' | 'mention';
  data: object | null; // Additional data for the notification
  is_read: Generated<boolean>; // Whether the notification has been read
  created_at: Generated<Date>;
  updated_at: Generated<Date>;
}

/**
 * Interface for the 'webhook_subscriptions' table
 */
export interface WebhookSubscriptionTable {
  id: Generated<string>; // UUID generated by the database
  developer_id: string; // Reference to users.id (developer)
  svix_application_id: string; // Svix application ID
  svix_endpoint_id: string; // Svix endpoint ID
  url: string; // Webhook URL
  event_types: string; // JSON array of event types
  status: 'ACTIVE' | 'INACTIVE' | 'PAUSED';
  created_at: Generated<Date>;
  updated_at: Generated<Date>;
}

/**
 * Interface for the 'seasons' table
 */
export interface SeasonTable {
  id: Generated<number>; // Serial ID
  name: string;
  chain: string;
  start_date: Date;
  end_date: Date | null;
  status: 'active' | 'completed' | 'upcoming';
  config: object; // JSON config
  total_participants: Generated<number>;
  total_shards_issued: Generated<string>; // Decimal as string
  created_at: Generated<Date>;
  updated_at: Generated<Date>;
}

/**
 * Interface for the 'shard_balances' table
 */
export interface ShardBalanceTable {
  id: Generated<string>; // UUID generated by the database
  wallet_address: string;
  season_id: number; // Reference to seasons.id
  staking_shards: Generated<string>; // Decimal as string
  social_shards: Generated<string>; // Decimal as string
  developer_shards: Generated<string>; // Decimal as string
  referral_shards: Generated<string>; // Decimal as string
  total_shards: Generated<string>; // Decimal as string
  last_calculated_at: Date;
  created_at: Generated<Date>;
  updated_at: Generated<Date>;
}

/**
 * Interface for the 'shard_earning_history' table
 */
export interface ShardEarningHistoryTable {
  id: Generated<string>; // UUID generated by the database
  wallet_address: string;
  season_id: number; // Reference to seasons.id
  date: Date;
  staking_shards: Generated<string>; // Decimal as string
  social_shards: Generated<string>; // Decimal as string
  developer_shards: Generated<string>; // Decimal as string
  referral_shards: Generated<string>; // Decimal as string
  daily_total: Generated<string>; // Decimal as string
  vault_breakdown: object | null; // JSON
  metadata: object | null; // JSON
  created_at: Generated<Date>;
}

/**
 * Interface for the 'referrals' table
 */
export interface ReferralTable {
  id: Generated<string>; // UUID generated by the database
  referrer_address: string;
  referee_address: string;
  season_id: number; // Reference to seasons.id
  status: Generated<'pending' | 'active' | 'expired'>;
  activation_date: Date | null;
  referee_multiplier_expires: Date | null;
  total_shards_earned: Generated<string>; // Decimal as string
  created_at: Generated<Date>;
  updated_at: Generated<Date>;
}

/**
 * Interface for the 'vault_positions' table
 */
export interface VaultPositionTable {
  id: Generated<string>; // UUID generated by the database
  wallet_address: string;
  vault_address: string;
  asset_symbol: string;
  chain: string;
  balance: string; // Decimal as string
  shares: string; // Decimal as string
  usd_value: string; // Decimal as string
  lock_weeks: number; // Lock duration in weeks (4-48)
  snapshot_date: Date;
  block_number: string; // BigInt as string
  created_at: Generated<Date>;
}

/**
 * Interface for the 'developer_contributions' table
 */
export interface DeveloperContributionTable {
  id: Generated<string>; // UUID generated by the database
  wallet_address: string;
  season_id: number; // Reference to seasons.id
  action_type: string;
  action_details: object; // JSON
  shards_earned: string; // Decimal as string
  verified: Generated<boolean>;
  verified_at: Date | null;
  verified_by: string | null;
  distributed_at: Date | null;
  created_at: Generated<Date>;
  updated_at: Generated<Date>;
}

/**
<<<<<<< HEAD
=======
 * Interface for the 'price_history' table
 */
export interface PriceHistoryTable {
  id: Generated<string>; // UUID generated by the database
  token_address: string;
  chain: string;
  price_usd: string; // Decimal as string
  price_change_24h: string | null; // Decimal as string
  market_cap: string | null; // Decimal as string
  volume_24h: string | null; // Decimal as string
  timestamp: Date;
  source: string;
  granularity: string;
  created_at: Generated<Date>;
}

/**
 * Interface for the 'token_metadata' table
 */
export interface TokenMetadataTable {
  id: Generated<string>; // UUID generated by the database
  token_address: string;
  chain: string;
  symbol: string;
  name: string;
  decimals: number;
  total_supply: string | null; // Decimal as string
  circulating_supply: string | null; // Decimal as string
  coingecko_id: string | null;
  is_lp_token: Generated<boolean>;
  token0_address: string | null;
  token1_address: string | null;
  pool_address: string | null;
  dex_name: string | null;
  logo_url: string | null;
  contract_type: string | null;
  is_verified: Generated<boolean>;
  last_updated: Date;
  created_at: Generated<Date>;
  updated_at: Generated<Date>;
}

/**
>>>>>>> 1f6db781
 * Main database interface, containing all tables
 */
export interface Database {
  assets: AssetTable;
  users: UserTable;
  linked_accounts: LinkedAccountTable;
  blockchain_contracts: BlockchainContractTable;
  blockchain_assets: BlockchainAssetTable;
  asset_transactions: AssetTransactionTable;
  asset_marketplace: AssetMarketplaceTable;
  user_audit_logs: UserAuditLogTable;
  developer_audit_logs: DeveloperAuditLogTable;
  developer_api_keys: DeveloperApiKeyTable;
  developer_nft_operations: DeveloperNftOperationTable;
  chat_rooms: ChatRoomTable;
  chat_messages: ChatMessageTable;
  chat_notifications: ChatNotificationTable;
  webhook_subscriptions: WebhookSubscriptionTable;
  seasons: SeasonTable;
  shard_balances: ShardBalanceTable;
  shard_earning_history: ShardEarningHistoryTable;
  referrals: ReferralTable;
  vault_positions: VaultPositionTable;
  developer_contributions: DeveloperContributionTable;
<<<<<<< HEAD
=======
  price_history: PriceHistoryTable;
  token_metadata: TokenMetadataTable;
>>>>>>> 1f6db781
}

/**
 * Helper types to facilitate selection, insertion, and update operations
 */
export type Asset = Selectable<AssetTable>;
export type NewAsset = Insertable<AssetTable>;
export type AssetUpdate = Updateable<AssetTable>;

export type User = Selectable<UserTable>;
export type NewUser = Insertable<UserTable>;
export type UserUpdate = Updateable<UserTable>;

export type LinkedAccount = Selectable<LinkedAccountTable>;
export type NewLinkedAccount = Insertable<LinkedAccountTable>;
export type LinkedAccountUpdate = Updateable<LinkedAccountTable>;

export type BlockchainContract = Selectable<BlockchainContractTable>;
export type NewBlockchainContract = Insertable<BlockchainContractTable>;
export type BlockchainContractUpdate = Updateable<BlockchainContractTable>;

export type BlockchainAsset = Selectable<BlockchainAssetTable>;
export type NewBlockchainAsset = Insertable<BlockchainAssetTable>;
export type BlockchainAssetUpdate = Updateable<BlockchainAssetTable>;

export type AssetTransaction = Selectable<AssetTransactionTable>;
export type NewAssetTransaction = Insertable<AssetTransactionTable>;
export type AssetTransactionUpdate = Updateable<AssetTransactionTable>;

export type AssetMarketplace = Selectable<AssetMarketplaceTable>;
export type NewAssetMarketplace = Insertable<AssetMarketplaceTable>;
export type AssetMarketplaceUpdate = Updateable<AssetMarketplaceTable>;

export type UserAuditLog = Selectable<UserAuditLogTable>;
export type NewUserAuditLog = Insertable<UserAuditLogTable>;
export type UserAuditLogUpdate = Updateable<UserAuditLogTable>;

export type DeveloperAuditLog = Selectable<DeveloperAuditLogTable>;
export type NewDeveloperAuditLog = Insertable<DeveloperAuditLogTable>;
export type DeveloperAuditLogUpdate = Updateable<DeveloperAuditLogTable>;

export type DeveloperApiKey = Selectable<DeveloperApiKeyTable>;
export type NewDeveloperApiKey = Insertable<DeveloperApiKeyTable>;
export type DeveloperApiKeyUpdate = Updateable<DeveloperApiKeyTable>;

export type DeveloperNftOperation = Selectable<DeveloperNftOperationTable>;
export type NewDeveloperNftOperation = Insertable<DeveloperNftOperationTable>;
export type DeveloperNftOperationUpdate =
  Updateable<DeveloperNftOperationTable>;

export type ChatRoom = Selectable<ChatRoomTable>;
export type NewChatRoom = Insertable<ChatRoomTable>;
export type ChatRoomUpdate = Updateable<ChatRoomTable>;

export type ChatMessage = Selectable<ChatMessageTable>;
export type NewChatMessage = Insertable<ChatMessageTable>;
export type ChatMessageUpdate = Updateable<ChatMessageTable>;

export type ChatNotification = Selectable<ChatNotificationTable>;
export type NewChatNotification = Insertable<ChatNotificationTable>;
export type ChatNotificationUpdate = Updateable<ChatNotificationTable>;

export type WebhookSubscription = Selectable<WebhookSubscriptionTable>;
export type NewWebhookSubscription = Insertable<WebhookSubscriptionTable>;
export type WebhookSubscriptionUpdate = Updateable<WebhookSubscriptionTable>;

export type Season = Selectable<SeasonTable>;
export type NewSeason = Insertable<SeasonTable>;
export type SeasonUpdate = Updateable<SeasonTable>;

export type ShardBalance = Selectable<ShardBalanceTable>;
export type NewShardBalance = Insertable<ShardBalanceTable>;
export type ShardBalanceUpdate = Updateable<ShardBalanceTable>;

export type ShardEarningHistory = Selectable<ShardEarningHistoryTable>;
export type NewShardEarningHistory = Insertable<ShardEarningHistoryTable>;
export type ShardEarningHistoryUpdate = Updateable<ShardEarningHistoryTable>;

export type Referral = Selectable<ReferralTable>;
export type NewReferral = Insertable<ReferralTable>;
export type ReferralUpdate = Updateable<ReferralTable>;

export type VaultPosition = Selectable<VaultPositionTable>;
export type NewVaultPosition = Insertable<VaultPositionTable>;
export type VaultPositionUpdate = Updateable<VaultPositionTable>;

export type DeveloperContribution = Selectable<DeveloperContributionTable>;
export type NewDeveloperContribution = Insertable<DeveloperContributionTable>;
export type DeveloperContributionUpdate =
  Updateable<DeveloperContributionTable>;

<<<<<<< HEAD
=======
export type PriceHistory = Selectable<PriceHistoryTable>;
export type NewPriceHistory = Insertable<PriceHistoryTable>;
export type PriceHistoryUpdate = Updateable<PriceHistoryTable>;

export type TokenMetadata = Selectable<TokenMetadataTable>;
export type NewTokenMetadata = Insertable<TokenMetadataTable>;
export type TokenMetadataUpdate = Updateable<TokenMetadataTable>;

>>>>>>> 1f6db781
export {};<|MERGE_RESOLUTION|>--- conflicted
+++ resolved
@@ -359,8 +359,6 @@
 }
 
 /**
-<<<<<<< HEAD
-=======
  * Interface for the 'price_history' table
  */
 export interface PriceHistoryTable {
@@ -404,7 +402,6 @@
 }
 
 /**
->>>>>>> 1f6db781
  * Main database interface, containing all tables
  */
 export interface Database {
@@ -429,11 +426,8 @@
   referrals: ReferralTable;
   vault_positions: VaultPositionTable;
   developer_contributions: DeveloperContributionTable;
-<<<<<<< HEAD
-=======
   price_history: PriceHistoryTable;
   token_metadata: TokenMetadataTable;
->>>>>>> 1f6db781
 }
 
 /**
@@ -525,8 +519,6 @@
 export type DeveloperContributionUpdate =
   Updateable<DeveloperContributionTable>;
 
-<<<<<<< HEAD
-=======
 export type PriceHistory = Selectable<PriceHistoryTable>;
 export type NewPriceHistory = Insertable<PriceHistoryTable>;
 export type PriceHistoryUpdate = Updateable<PriceHistoryTable>;
@@ -535,5 +527,4 @@
 export type NewTokenMetadata = Insertable<TokenMetadataTable>;
 export type TokenMetadataUpdate = Updateable<TokenMetadataTable>;
 
->>>>>>> 1f6db781
 export {};